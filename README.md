# STARRPeaker
Uniform processing pipeline and peak caller for STARR-seq data

## Dependencies
* Python 2.7 (tested on Python 2.7.10-2.7.15)
* pysam
* pybedtools
* pyBigWig
* numpy
* scipy
* pandas
* statsmodels
* sklearn (tested on 0.20.3)

## installation
Preferably, create a conda environment with Python 2.7
```
pip install git+https://github.com/gersteinlab/starrpeaker
starrpeaker -h
```

## Preprocessing
*Few notes on how alignment (BAM) files were prepared*

For each biological replicates in FASTQ format

1. Aligned paired-end reads using BWA mem (v0.7.17)
2. Filtered alignments using SAMtools (v1.5) with the following arguments
filter: -F 1804 exclude FLAG 1804: unmapped, next segment unmapped, secondary alignments, not passing platform q, PCR or optical duplicates; -f 2 require FLAG 2: properly aligned; -q 30 exclude MAPQ < 30; -u uncompressed output; 
3. Removed duplicates using picard (v2.9.0)
4. Merged biological replicates using SAMtools

## Inputs
* Input alignment (BAM) file (STARR-seq input)
* Output alignment (BAM) file (STARR-seq output)
* Covariates (BigWig) file(s)
* Chrom Size file (i.e., https://hgdownload-test.gi.ucsc.edu/goldenPath/hg38/bigZips/hg38.chrom.sizes) 
* Blacklist (BED) file (i.e., https://www.encodeproject.org/files/ENCFF419RSJ/)

## Covariates
The peak calling algorithm models STARR-seq fragment coverage across the genome using multiple covariates to correct for potential sequencing bias. It is recommended to include potential confounding variables into the model. These includes but not limited to GC-content, mappability tracks, and so on.

## Usage
```
usage: starrpeaker.py [-h] --prefix PREFIX --chromsize CHROMSIZE --blacklist
                      BLACKLIST -i INPUT -o OUTPUT [--length LENGTH]
                      [--step STEP] [--cov COV [COV ...]] [--min MIN]
                      [--max MAX] [--readstart] [--strand STRAND]
                      [--threshold THRESHOLD] [--mode MODE] [--mincov MINCOV]
                      [--eq EQ]

STARRPeaker

required arguments:
  --prefix PREFIX             Output File Prefix
  --chromsize CHROMSIZE       Chrom Sizes
  --blacklist BLACKLIST       Blacklist Region in BED format
  -i INPUT, --input INPUT     Input BAM File
  -o OUTPUT, --output OUTPUT  STARR-seq BAM File

optional arguments:
  -h, --help                  show this help message and exit
  --length LENGTH             Bin Length (default: 500)
  --step STEP                 Step Size (default: 100)
  --cov COV [COV ...]         Covariate BigWig Files
  --min MIN                   Minimum Template Size (default: 200)
  --max MAX                   Maximum Template Size (default: 1000)
  --readstart                 Use Read Start Position instead of Fragment Center
  --strand STRAND             Use all/fwd/rev Stranded Fragments (default: all)
  --threshold THRESHOLD       Adjusted P-value Threshold (default: 0.05)
  --mode MODE                 Mode [1 - using input as covariate (default), 2 - using input as offset]
  --mincov MINCOV             Minimum Coverage (default: 10)
  --eq EQ                     Extreme Quantile to Remove (default: 1e-5)
```

## Example
```
starrpeaker --prefix <prefix for output files> --chromsize <hg38.chrom.sizes> --blacklist <blacklist_GRCh38.bed> --cov <covariate 1: gc content> <covariate 2: mappability> <covariate 3: conservation> --input <input.bam> --output <output.bam> --threshold 0.05
```

## Outputs Files
<<<<<<< HEAD
* *prefix*.bin.bed: bin BED file
* *prefix*.bam.bct: bin count in BST format (1st col: input, 2nd col: output, 3rd col: normalized input)
* *prefix*.cov.tsv: covariate matrix in TSV format
* *prefix*.input.bw: input fragment coverage in bigWig format
* *prefix*.output.bw: output fragment coverage in bigWig format
* *prefix*.peak.bed: initial peak calls (before centering and merging)
* *prefix*.peak.final.bed: final peak calls
* *prefix*.peak.pval.bw: p-value track in bigWig format (-log10)
* *prefix*.peak.qval.bw: q-value track in bigWig format (-log10)

## Peak File Format
* Column 1: chromosome
* Column 2: start
* Column 3: end
* Column 4: fold change (output/normalized-input)
* Column 5: input fragment count
* Column 6: output fragment count
* Column 7: p-value
* Column 8: q-value (Benjamini-Hochberg False Discovery Rate, FDR)
=======
* *prefix*.bin.bed: Genomic bin BED file
* *prefix*.bam.bct: Alignment counts in BST format (1st col: input, 2nd col: output, 3rd col: normalized input)
* *prefix*.cov.tsv: Covariate matrix in TSV format
* *prefix*.input.bw: Input fragment coverage in bigWig format
* *prefix*.output.bw: Output fragment coverage in bigWig format
* *prefix*.peak.bed: Initial peak calls (before centering and merging)
* *prefix*.peak.final.bed: Final peak calls
* *prefix*.peak.pval.bw: P-value track in bigWig format (-log10)
* *prefix*.peak.qval.bw: Q-value track in bigWig format (-log10)

## Final Peak Call Format (BED6+4)
* Column 1: Chromosome
* Column 2: Start position
* Column 3: End position
* Column 4: Name (peak rank based on score, 1 being the highest rank)
* Column 5: Score (integer value of "100 * fold change", maxed at 1000 per BED format specification)
* Column 6: Strand
* Column 7: Fold change (output/normalized-input)
* Column 8: Output fragment coverage
* Column 9: -log10 of P-value
* Column 10: -log10 of Q-value (Benjamini-Hochberg False Discovery Rate, FDR)

*BED format specification: https://genome.ucsc.edu/FAQ/FAQformat.html#format1*
>>>>>>> 2612c9f4
<|MERGE_RESOLUTION|>--- conflicted
+++ resolved
@@ -79,27 +79,6 @@
 ```
 
 ## Outputs Files
-<<<<<<< HEAD
-* *prefix*.bin.bed: bin BED file
-* *prefix*.bam.bct: bin count in BST format (1st col: input, 2nd col: output, 3rd col: normalized input)
-* *prefix*.cov.tsv: covariate matrix in TSV format
-* *prefix*.input.bw: input fragment coverage in bigWig format
-* *prefix*.output.bw: output fragment coverage in bigWig format
-* *prefix*.peak.bed: initial peak calls (before centering and merging)
-* *prefix*.peak.final.bed: final peak calls
-* *prefix*.peak.pval.bw: p-value track in bigWig format (-log10)
-* *prefix*.peak.qval.bw: q-value track in bigWig format (-log10)
-
-## Peak File Format
-* Column 1: chromosome
-* Column 2: start
-* Column 3: end
-* Column 4: fold change (output/normalized-input)
-* Column 5: input fragment count
-* Column 6: output fragment count
-* Column 7: p-value
-* Column 8: q-value (Benjamini-Hochberg False Discovery Rate, FDR)
-=======
 * *prefix*.bin.bed: Genomic bin BED file
 * *prefix*.bam.bct: Alignment counts in BST format (1st col: input, 2nd col: output, 3rd col: normalized input)
 * *prefix*.cov.tsv: Covariate matrix in TSV format
@@ -122,5 +101,4 @@
 * Column 9: -log10 of P-value
 * Column 10: -log10 of Q-value (Benjamini-Hochberg False Discovery Rate, FDR)
 
-*BED format specification: https://genome.ucsc.edu/FAQ/FAQformat.html#format1*
->>>>>>> 2612c9f4
+*BED format specification: https://genome.ucsc.edu/FAQ/FAQformat.html#format1*